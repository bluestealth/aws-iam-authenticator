/*
Copyright 2017 by the contributors.

Licensed under the Apache License, Version 2.0 (the "License");
you may not use this file except in compliance with the License.
You may obtain a copy of the License at

    http://www.apache.org/licenses/LICENSE-2.0

Unless required by applicable law or agreed to in writing, software
distributed under the License is distributed on an "AS IS" BASIS,
WITHOUT WARRANTIES OR CONDITIONS OF ANY KIND, either express or implied.
See the License for the specific language governing permissions and
limitations under the License.
*/

package token

import (
	"encoding/base64"
	"encoding/json"
	"fmt"
	"io/ioutil"
	"net/http"
	"net/url"
	"os"
	"regexp"
	"strconv"
	"strings"
	"time"

	"github.com/aws/aws-sdk-go/aws"
	"github.com/aws/aws-sdk-go/aws/credentials/stscreds"
	"github.com/aws/aws-sdk-go/aws/session"
	"github.com/aws/aws-sdk-go/service/sts"
	"github.com/kubernetes-sigs/aws-iam-authenticator/pkg/arn"
	metav1 "k8s.io/apimachinery/pkg/apis/meta/v1"
	clientauthv1alpha1 "k8s.io/client-go/pkg/apis/clientauthentication/v1alpha1"
)

// Identity is returned on successful Verify() results. It contains a parsed
// version of the AWS identity used to create the token.
type Identity struct {
	// ARN is the raw Amazon Resource Name returned by sts:GetCallerIdentity
	ARN string

	// CanonicalARN is the Amazon Resource Name converted to a more canonical
	// representation. In particular, STS assumed role ARNs like
	// "arn:aws:sts::ACCOUNTID:assumed-role/ROLENAME/SESSIONNAME" are converted
	// to their IAM ARN equivalent "arn:aws:iam::ACCOUNTID:role/NAME"
	CanonicalARN string

	// AccountID is the 12 digit AWS account number.
	AccountID string

	// UserID is the unique user/role ID (e.g., "AROAAAAAAAAAAAAAAAAAA").
	UserID string

	// SessionName is the STS session name (or "" if this is not a
	// session-based identity). For EC2 instance roles, this will be the EC2
	// instance ID (e.g., "i-0123456789abcdef0"). You should only rely on it
	// if you trust that _only_ EC2 is allowed to assume the IAM Role. If IAM
	// users or other roles are allowed to assume the role, they can provide
	// (nearly) arbitrary strings here.
	SessionName string
}

const (
	// The sts GetCallerIdentity request is valid for 15 minutes regardless of this parameters value after it has been
	// signed, but we set this unused parameter to 60 for legacy reasons (we check for a value between 0 and 60 on the
	// server side in 0.3.0 or earlier).  IT IS IGNORED.  If we can get STS to support x-amz-expires, then we should
	// set this parameter to the actual expiration, and make it configurable.
	requestPresignParam = 60
	// The actual token expiration (presigned STS urls are valid for 15 minutes after timestamp in x-amz-date).
	presignedURLExpiration = 15 * time.Minute
	v1Prefix               = "k8s-aws-v1."
	maxTokenLenBytes       = 1024 * 4
	clusterIDHeader        = "x-k8s-aws-id"
	// Format of the X-Amz-Date header used for expiration
	// https://golang.org/pkg/time/#pkg-constants
	dateHeaderFormat = "20060102T150405Z"
	hostRegexp       = `^sts(\.[a-z1-9\-]+)?\.amazonaws\.com(\.cn)?$`
)

// Token is generated and used by Kubernetes client-go to authenticate with a Kubernetes cluster.
type Token struct {
	Token      string
	Expiration time.Time
}

// FormatError is returned when there is a problem with token that is
// an encoded sts request.  This can include the url, data, action or anything
// else that prevents the sts call from being made.
type FormatError struct {
	message string
}

func (e FormatError) Error() string {
	return "input token was not properly formatted: " + e.message
}

// STSError is returned when there was either an error calling STS or a problem
// processing the data returned from STS.
type STSError struct {
	message string
}

func (e STSError) Error() string {
	return "sts getCallerIdentity failed: " + e.message
}

// NewSTSError creates a error of type STS.
func NewSTSError(m string) STSError {
	return STSError{message: m}
}

var parameterWhitelist = map[string]bool{
	"action":               true,
	"version":              true,
	"x-amz-algorithm":      true,
	"x-amz-credential":     true,
	"x-amz-date":           true,
	"x-amz-expires":        true,
	"x-amz-security-token": true,
	"x-amz-signature":      true,
	"x-amz-signedheaders":  true,
}

// this is the result type from the GetCallerIdentity endpoint
type getCallerIdentityWrapper struct {
	GetCallerIdentityResponse struct {
		GetCallerIdentityResult struct {
			Account string `json:"Account"`
			Arn     string `json:"Arn"`
			UserID  string `json:"UserId"`
		} `json:"GetCallerIdentityResult"`
		ResponseMetadata struct {
			RequestID string `json:"RequestId"`
		} `json:"ResponseMetadata"`
	} `json:"GetCallerIdentityResponse"`
}

// Generator provides new tokens for the heptio authenticator.
type Generator interface {
	// Get a token using credentials in the default credentials chain.
	Get(string) (Token, error)
	// GetWithRole creates a token by assuming the provided role, using the credentials in the default chain.
	GetWithRole(clusterID, roleARN string) (Token, error)
	// GetWithRoleForSession creates a token by assuming the provided role, using the provided session.
	GetWithRoleForSession(clusterID string, roleARN string, sess *session.Session) (Token, error)
	// GetWithSTS returns a token valid for clusterID using the given STS client.
	GetWithSTS(clusterID string, stsAPI *sts.STS) (Token, error)
	// FormatJSON returns the client auth formatted json for the ExecCredential auth
	FormatJSON(Token) string
}

type generator struct {
	forwardSessionName bool
}

// NewGenerator creates a Generator and returns it.
func NewGenerator(forwardSessionName bool) (Generator, error) {
	return generator{
		forwardSessionName: forwardSessionName,
	}, nil
}

// Get uses the directly available AWS credentials to return a token valid for
// clusterID. It follows the default AWS credential handling behavior.
func (g generator) Get(clusterID string) (Token, error) {
	return g.GetWithRole(clusterID, "")
}

func StdinStderrTokenProvider() (string, error) {
	var v string
	fmt.Fprint(os.Stderr, "Assume Role MFA token code: ")
	_, err := fmt.Scanln(&v)
	return v, err
}

// GetWithRole assumes the given AWS IAM role and returns a token valid for
// clusterID. If roleARN is empty, behaves like Get (does not assume a role).
func (g generator) GetWithRole(clusterID string, roleARN string) (Token, error) {
	// create a session with the "base" credentials available
	// (from environment variable, profile files, EC2 metadata, etc)
	sess, err := session.NewSessionWithOptions(session.Options{
		AssumeRoleTokenProvider: StdinStderrTokenProvider,
		SharedConfigState:       session.SharedConfigEnable,
	})
	if err != nil {
		return Token{}, fmt.Errorf("could not create session: %v", err)
	}

	return g.GetWithRoleForSession(clusterID, roleARN, sess)
}

// GetWithRole assumes the given AWS IAM role for the given session and behaves
// like GetWithRole.
func (g generator) GetWithRoleForSession(clusterID string, roleARN string, sess *session.Session) (Token, error) {
	// use an STS client based on the direct credentials
	stsAPI := sts.New(sess)

	// if a roleARN was specified, replace the STS client with one that uses
	// temporary credentials from that role.
	if roleARN != "" {
		sessionSetter := func(provider *stscreds.AssumeRoleProvider) {}
		if g.forwardSessionName {
			// If the current session is already a federated identity, carry through
			// this session name onto the new session to provide better debugging
			// capabilities
			resp, err := stsAPI.GetCallerIdentity(&sts.GetCallerIdentityInput{})
			if err != nil {
				return Token{}, err
			}

			userIDParts := strings.Split(*resp.UserId, ":")
			sessionSetter = func(provider *stscreds.AssumeRoleProvider) {
				if len(userIDParts) == 2 {
					provider.RoleSessionName = userIDParts[1]
				}
			}
		}

		// create STS-based credentials that will assume the given role
		creds := stscreds.NewCredentials(sess, roleARN, sessionSetter)

		// create an STS API interface that uses the assumed role's temporary credentials
		stsAPI = sts.New(sess, &aws.Config{Credentials: creds})
	}

	return g.GetWithSTS(clusterID, stsAPI)
}

// GetWithSTS returns a token valid for clusterID using the given STS client.
func (g generator) GetWithSTS(clusterID string, stsAPI *sts.STS) (Token, error) {
	// generate an sts:GetCallerIdentity request and add our custom cluster ID header
	request, _ := stsAPI.GetCallerIdentityRequest(&sts.GetCallerIdentityInput{})
	request.HTTPRequest.Header.Add(clusterIDHeader, clusterID)

	// Sign the request.  The expires parameter (sets the x-amz-expires header) is
	// currently ignored by STS, and the token expires 15 minutes after the x-amz-date
	// timestamp regardless.  We set it to 60 seconds for backwards compatibility (the
	// parameter is a required argument to Presign(), and authenticators 0.3.0 and older are expecting a value between
	// 0 and 60 on the server side).
	// https://github.com/aws/aws-sdk-go/issues/2167
	presignedURLString, err := request.Presign(requestPresignParam)
	if err != nil {
		return Token{}, err
	}

	// Set token expiration to 1 minute before the presigned URL expires for some cushion
	tokenExpiration := time.Now().Local().Add(presignedURLExpiration - 1*time.Minute)
	// TODO: this may need to be a constant-time base64 encoding
	return Token{v1Prefix + base64.RawURLEncoding.EncodeToString([]byte(presignedURLString)), tokenExpiration}, nil
}

// FormatJSON formats the json to support ExecCredential authentication
func (g generator) FormatJSON(token Token) string {
	expirationTimestamp := metav1.NewTime(token.Expiration)
	execInput := &clientauthv1alpha1.ExecCredential{
		TypeMeta: metav1.TypeMeta{
			APIVersion: "client.authentication.k8s.io/v1alpha1",
			Kind:       "ExecCredential",
		},
		Status: &clientauthv1alpha1.ExecCredentialStatus{
			ExpirationTimestamp: &expirationTimestamp,
			Token:               token.Token,
		},
	}
	enc, _ := json.Marshal(execInput)
	return string(enc)
}

// Verifier validates tokens by calling STS and returning the associated identity.
type Verifier interface {
	Verify(token string) (*Identity, error)
}

type tokenVerifier struct {
	client    *http.Client
	clusterID string
}

// NewVerifier creates a Verifier that is bound to the clusterID and uses the default http client.
func NewVerifier(clusterID string) Verifier {
	return tokenVerifier{
		client:    http.DefaultClient,
		clusterID: clusterID,
	}
}

// verify a sts host, doc: http://docs.amazonaws.cn/en_us/general/latest/gr/rande.html#sts_region
func (v tokenVerifier) verifyHost(host string) error {
	if match, _ := regexp.MatchString(hostRegexp, host); !match {
		return FormatError{fmt.Sprintf("unexpected hostname %q in pre-signed URL", host)}
	}

	return nil
}

// Verify a token is valid for the specified clusterID. On success, returns an
// Identity that contains information about the AWS principal that created the
// token. On failure, returns nil and a non-nil error.
func (v tokenVerifier) Verify(token string) (*Identity, error) {
	if len(token) > maxTokenLenBytes {
		return nil, FormatError{"token is too large"}
	}

	if !strings.HasPrefix(token, v1Prefix) {
		return nil, FormatError{fmt.Sprintf("token is missing expected %q prefix", v1Prefix)}
	}

	// TODO: this may need to be a constant-time base64 decoding
	tokenBytes, err := base64.RawURLEncoding.DecodeString(strings.TrimPrefix(token, v1Prefix))
	if err != nil {
		return nil, FormatError{err.Error()}
	}

	parsedURL, err := url.Parse(string(tokenBytes))
	if err != nil {
		return nil, FormatError{err.Error()}
	}

	if parsedURL.Scheme != "https" {
		return nil, FormatError{fmt.Sprintf("unexpected scheme %q in pre-signed URL", parsedURL.Scheme)}
	}

<<<<<<< HEAD
	if match, _ := regexp.MatchString(`^sts(\.[a-z1-9\-]+)?\.amazonaws\.com(\.cn)?$`, parsedURL.Host); !match {
		return nil, FormatError{fmt.Sprintf("unexpected hostname %q in pre-signed URL", parsedURL.Host)}
=======
	if err = v.verifyHost(parsedURL.Host); err != nil {
		return nil, err
>>>>>>> 9c036ffa
	}

	if parsedURL.Path != "/" {
		return nil, FormatError{"unexpected path in pre-signed URL"}
	}

	queryParamsLower := make(url.Values)
	queryParams := parsedURL.Query()
	for key, values := range queryParams {
		if !parameterWhitelist[strings.ToLower(key)] {
			return nil, FormatError{fmt.Sprintf("non-whitelisted query parameter %q", key)}
		}
		if len(values) != 1 {
			return nil, FormatError{"query parameter with multiple values not supported"}
		}
		queryParamsLower.Set(strings.ToLower(key), values[0])
	}

	if queryParamsLower.Get("action") != "GetCallerIdentity" {
		return nil, FormatError{"unexpected action parameter in pre-signed URL"}
	}

	if !hasSignedClusterIDHeader(&queryParamsLower) {
		return nil, FormatError{fmt.Sprintf("client did not sign the %s header in the pre-signed URL", clusterIDHeader)}
	}

	// We validate x-amz-expires is between 0 and 15 minutes (900 seconds) although currently pre-signed STS URLs, and
	// therefore tokens, expire exactly 15 minutes after the x-amz-date header, regardless of x-amz-expires.
	expires, err := strconv.Atoi(queryParamsLower.Get("x-amz-expires"))
	if err != nil || expires < 0 || expires > 900 {
		return nil, FormatError{fmt.Sprintf("invalid X-Amz-Expires parameter in pre-signed URL: %d", expires)}
	}

	date := queryParamsLower.Get("x-amz-date")
	if date == "" {
		return nil, FormatError{"X-Amz-Date parameter must be present in pre-signed URL"}
	}

	dateParam, err := time.Parse(dateHeaderFormat, date)
	if err != nil {
		return nil, FormatError{fmt.Sprintf("error parsing X-Amz-Date parameter %s into format %s: %s", date, dateHeaderFormat, err.Error())}
	}

	now := time.Now()
	expiration := dateParam.Add(presignedURLExpiration)
	if now.After(expiration) {
		return nil, FormatError{fmt.Sprintf("X-Amz-Date parameter is expired (%.f minute expiration) %s", presignedURLExpiration.Minutes(), dateParam)}
	}

	req, err := http.NewRequest("GET", parsedURL.String(), nil)
	req.Header.Set(clusterIDHeader, v.clusterID)
	req.Header.Set("accept", "application/json")

	response, err := v.client.Do(req)
	if err != nil {
		// special case to avoid printing the full URL if possible
		if urlErr, ok := err.(*url.Error); ok {
			return nil, NewSTSError(fmt.Sprintf("error during GET: %v", urlErr.Err))
		}
		return nil, NewSTSError(fmt.Sprintf("error during GET: %v", err))
	}
	defer response.Body.Close()

	if response.StatusCode != 200 {
		return nil, NewSTSError(fmt.Sprintf("error from AWS (expected 200, got %d)", response.StatusCode))
	}

	responseBody, err := ioutil.ReadAll(response.Body)
	if err != nil {
		return nil, NewSTSError(fmt.Sprintf("error reading HTTP result: %v", err))
	}

	var callerIdentity getCallerIdentityWrapper
	err = json.Unmarshal(responseBody, &callerIdentity)
	if err != nil {
		return nil, NewSTSError(err.Error())
	}

	// parse the response into an Identity
	id := &Identity{
		ARN:       callerIdentity.GetCallerIdentityResponse.GetCallerIdentityResult.Arn,
		AccountID: callerIdentity.GetCallerIdentityResponse.GetCallerIdentityResult.Account,
	}
	id.CanonicalARN, err = arn.Canonicalize(id.ARN)
	if err != nil {
		return nil, NewSTSError(err.Error())
	}

	// The user ID is either UserID:SessionName (for assumed roles) or just
	// UserID (for IAM User principals).
	userIDParts := strings.Split(callerIdentity.GetCallerIdentityResponse.GetCallerIdentityResult.UserID, ":")
	if len(userIDParts) == 2 {
		id.UserID = userIDParts[0]
		id.SessionName = userIDParts[1]
	} else if len(userIDParts) == 1 {
		id.UserID = userIDParts[0]
	} else {
		return nil, STSError{fmt.Sprintf(
			"malformed UserID %q",
			callerIdentity.GetCallerIdentityResponse.GetCallerIdentityResult.UserID)}
	}

	return id, nil
}

func hasSignedClusterIDHeader(paramsLower *url.Values) bool {
	signedHeaders := strings.Split(paramsLower.Get("x-amz-signedheaders"), ";")
	for _, hdr := range signedHeaders {
		if strings.ToLower(hdr) == strings.ToLower(clusterIDHeader) {
			return true
		}
	}
	return false
}<|MERGE_RESOLUTION|>--- conflicted
+++ resolved
@@ -325,13 +325,8 @@
 		return nil, FormatError{fmt.Sprintf("unexpected scheme %q in pre-signed URL", parsedURL.Scheme)}
 	}
 
-<<<<<<< HEAD
-	if match, _ := regexp.MatchString(`^sts(\.[a-z1-9\-]+)?\.amazonaws\.com(\.cn)?$`, parsedURL.Host); !match {
-		return nil, FormatError{fmt.Sprintf("unexpected hostname %q in pre-signed URL", parsedURL.Host)}
-=======
 	if err = v.verifyHost(parsedURL.Host); err != nil {
 		return nil, err
->>>>>>> 9c036ffa
 	}
 
 	if parsedURL.Path != "/" {
